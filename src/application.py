--- conflicted
+++ resolved
@@ -61,12 +61,8 @@
             developer_name="Revisto",
             version=self.version,
             developers=["Revisto"],
-<<<<<<< HEAD
-            copyright="© 2024 Revisto",
+            copyright="© 2024–2025 Revisto",
             debug_info=debug_info,
-=======
-            copyright="© 2024–2025 Revisto",
->>>>>>> 51e510de
             license_type=Gtk.License.GPL_3_0,
             issue_url="https://github.com/Revisto/drum-machine/issues",
             website="https://apps.gnome.org/DrumMachine/",
